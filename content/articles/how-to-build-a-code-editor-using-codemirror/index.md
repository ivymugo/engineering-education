---
layout: engineering-education
status: publish
published: true
url: /how-to-build-a-code-editor-using-codemirror/
title: How to build a code editor using codemirror
description: In this article, we'll focus on CodeMirror. CodeMirror is a versatile text editor implemented in JavaScript for the browser.
author: Femi-ige ayodele
date: 2021-04-14T00:00:00-12:00
topics: []
excerpt_separator: <!--more-->
images:
  - url: /engineering-education/how-to-build-a-code-editor-using-codemirror
    alt: How to build a code editor using codemirror
---

The advent of online code tutorial websites has brought a need for live code editors. These editors aim to portray available code snippets or add some augmentation to the code snippet. Online code editors also serve as remote workspaces, teamwork tools if implemented. Several websites use code editors, with the most popular being `codepen`. There are other notable mentions like `w3school` and `js fiddle`.

In this article, we'll centre around CodeMirror. CodeMirror is what we will call a `flexible` text editor implemented in JavaScript for browsers to edit code. We will discuss codemirror's several language modes and addons used for more advanced editing functionalities. It is the editor used in dev tools for [Mozilla's Firefox](https://hacks.mozilla.org/2013/11/firefox-developer-tools-episode-27-edit-as-html-codemirror-more/), [IOS' Safari](https://developer.apple.com/safari/tools/) and [Google's Chrome](https://developer.chrome.com/docs/devtools/).

This tutorial will guide you on how to build your code editor using code mirror's unique API.

### Prerequisites

<<<<<<< HEAD
To understand this guide properly, the reader should have prior knowledge on:

- [JavaScript](https://developer.mozilla.org/en-US/docs/Web/JavaScript).
- [HTML](https://developer.mozilla.org/en-US/docs/Web/HTML).
- [CSS](https://developer.mozilla.org/en-US/docs/Web/css).
- [Bootstrap](https://getbootstrap.com/docs/5.0/getting-started/introduction/).
- Code editors like [_visual studio code_](https://code.visualstudio.com/download), [_sublime text_](https://www.sublimetext.com/3).
=======
For a smooth sailing all through the process of this tutorial, the reader should have an intermediate to expert knowledge on the following:
- [Here](https://developer.mozilla.org/en-US/docs/Web/JavaScript) is a link to a JavaScript documentation.
- [Here](https://developer.mozilla.org/en-US/docs/Web/HTML) is a link to a HTML documentation.
- [Here](https://developer.mozilla.org/en-US/docs/Web/css) is a link to a HTML documentation.
- [Here](https://getbootstrap.com/docs/5.0/getting-started/introduction/) is a link to the bootstrap documentation.
- [_visual studio code_](https://code.visualstudio.com/download), [_sublime text_](https://www.sublimetext.com/3). 
>>>>>>> 36e6a5d0

### Goal

In this guide, we will build a code editor using codemirror's API. At the end of this tutorial, we will have a functional code editor to run `HTML`, `CSS` and `JavaScript`. It will also have features such as code autocomplete, quick format. With split.js, our editor will have a split, adjustable screen between the editor and iframe display.

### Getting Started

To get started, we'd need to import codemirror's Javascript and CSS files. We took the liberty of downloading the files and stored on the GitHub repository [here](https://github.com/ayodele96/code-editor/tree/main/src). For ease, we advise the files should be downloaded to your local storage.

#### Creating the navbar

We'll create a simple front end with buttons like run and a drop-down containing our format and comment feature. To achieve this, we'd be making use of `bootstrap 5` which will help with styling the page.
To get started, we initialize our HTML boilerplate, add our personal CSS and the bootstrap JS and CSS files using a content delivery network (CDN).

<<<<<<< HEAD
#### Example

```html
=======

``` html
>>>>>>> 36e6a5d0
<html lang="en">
  <head>
    <title>Code-Editor</title>
    <meta charset="UTF-8" />
    <meta http-equiv="X-UA-Compatible" content="IE=edge" />
    <meta name="viewport" content="width=device-width, initial-scale=1.0" />
    <link
      rel="stylesheet"
      href="https://maxcdn.bootstrapcdn.com/bootstrap/3.4.1/css/bootstrap.min.css"
    />
  </head>
  <body></body>
  <script src="https://ajax.googleapis.com/ajax/libs/jquery/3.5.1/jquery.min.js"></script>
  <script src="https://maxcdn.bootstrapcdn.com/bootstrap/3.4.1/js/bootstrap.min.js"></script>
</html>
```
<<<<<<< HEAD

Next, we'll create a navbar containing the aforementioned features. We will start by adding a `nav` tag to our body section, followed by a div. Next, we will add an unordered list tag (`ul`) within the div and concurrently a ordered list tag (`li`) within for the `run`. That's basically the essential tags for the navbar. Below is the navbar design;
=======
Next, we'll create a navbar containing the aforementioned features. We'd start by adding a `nav` tag to our body section, followed by a div. After, we'll add an unordered list tag (`ul`) within the div and concurrently an ordered list tag (`li`) within for the `run`. That's the essential tags for the navbar. The desired design for the navigation bar is shown below;
>>>>>>> 36e6a5d0

```html
<nav class="navbar navbar-inverse">
  <div class="container-fluid">
    <ul class="nav navbar-nav">
      <li><a class="btn" id="run-btn">Run</a></li>
      <li class="nav-item dropdown">
        <a class="btn dropdown-toggle" type="button" data-toggle="dropdown"
          >Dropdown Example <span class="caret"></span
        ></a>
        <ul class="dropdown-menu">
          <li><a href="javascript:autoFormatSelection()">Format</a></li>
          <li><a href="javascript:commentSelection(true)">Comment</a></li>
          <li><a href="javascript:commentSelection(false)">Uncomment</a></li>
        </ul>
      </li>
    </ul>
  </div>
</nav>
```

If properly implemented, we should have our navbar as below;
![nav](/engineering-education/how-to-build-a-code-editor-using-codemirror/navbar.JPG)

#### Adding the text editor and iframe display

This part involves adding a side by side editor and iframe display. We would split them apart using an adjustable resizer with the aid of split.js. We will add the codemirrors CSS and JS files, the split.js JS files with a content delivery network.

<<<<<<< HEAD
Example

=======
>>>>>>> 36e6a5d0
```html
<link rel="stylesheet" href="codemirror.css" />
<script src="codemirror.js"></script>
<script src="https://unpkg.com/split.js/dist/split.min.js"></script>
```

Note! We have made some slight changes to Codemirror's CSS to get our desired result.

We then create a container `div`, followed by two seperate `div` within the container. One of those `div` is for the editor and the other for the iframe display. For the split feature, we would create a script tag for that. An example of the implementation is placed below;

```html
<div class="editor">
  <div id="resizeMe" class="code a">
    <div class="html-code"></div>
  </div>
  <div class="code pa">
    <iframe id="preview-window"></iframe>
  </div>
</div>
```

```html
<script>
  Split([".a", ".pa"]);
</script>
```

`.a` and `.pa` are the class names for the editor and Iframe display.

Altogether, we should have our layout as below;
![editor](/engineering-education/how-to-build-a-code-editor-using-codemirror/editor.JPG)

#### Adding the main editor features

Next up, We will make the editor javascript, CSS and HTML compatible. We will also add the auto-complete and format features.

Let's begin. First, we import the `Javascript`, `HTML` and `CSS` javascript files into our code as shown below;

```html
<script src="xml.js"></script>
<script src="javascript.js"></script>
<script src="css.js"></script>
<script src="htmlmixed.js"></script>
```

We will be creating a script tag, this is the essential part of the project. According to the documentation, we are to use `.getValue()` rather than `.value()`. The javascript code is as shown below;

```js
var htmlEditor = CodeMirror(
  document.querySelector(".editor .code .html-code"),
  {
    mode: "htmlmixed",
    tabSize: 4,
    lineNumbers: true,
    extraKeys: { "Ctrl-Space": "autocomplete" },
  }
);
CodeMirror.commands["selectAll"](htmlEditor);

function getSelectRange() {
  return { from: htmlEditor.getCursor(true), to: htmlEditor.getCursor(false) };
}

function autoFormatSelection() {
  var range = getSelectRange();
  htmlEditor.autoFormatRange(range.from, range.to);
}

function commentSelection(isComment) {
  var range = getSelectRange(),
    selStart = htmlEditor.getCursor("start");
  htmlEditor.commentRange(isComment, range.from, range.to);
  htmlEditor.setSelection(selStart, htmlEditor.getCursor("end"));
}
document.querySelector("#run-btn").addEventListener("click", function () {
  let htmlCode = htmlEditor.getValue();
  let previewWindow =
    document.querySelector("#preview-window").contentWindow.document;
  previewWindow.open();
  previewWindow.write(htmlCode);
  previewWindow.close();
});
```

`.querySelector()` gives the first element that matches a given CSS selector in the document.

For the `auto-compelete` feature, `comment` and `format` feature, we will import their respective javascript and css files as shown below;

```html
<link rel="stylesheet" href="show-hint.css" />
<script src="formatting.js"></script>
<script src="show-hint.js"></script>
<script src="xml-hint.js"></script>
<script src="html-hint.js"></script>
```

The final code in the file should look like;

```html
<html lang="en">
  <head>
    <title>Code-Editor</title>
    <meta charset="UTF-8" />
    <meta http-equiv="X-UA-Compatible" content="IE=edge" />
    <meta name="viewport" content="width=device-width, initial-scale=1.0" />
    <link rel="stylesheet" href="codemirror.css" />
    <link rel="stylesheet" href="show-hint.css" />
    <link
      rel="stylesheet"
      href="https://maxcdn.bootstrapcdn.com/bootstrap/3.4.1/css/bootstrap.min.css"
    />
    <link rel="stylesheet" href="index.css" />
  </head>

  <body>
    <nav class="navbar navbar-inverse">
      <div class="container-fluid">
        <ul class="nav navbar-nav">
          <li><a class="btn" id="run-btn">Run</a></li>
          <li class="nav-item dropdown">
            <a class="btn dropdown-toggle" type="button" data-toggle="dropdown"
              >Options <span class="caret"></span
            ></a>
            <ul class="dropdown-menu">
              <li><a href="javascript:autoFormatSelection()">Format</a></li>
              <li><a href="javascript:commentSelection(true)">Comment</a></li>
              <li>
                <a href="javascript:commentSelection(false)">Uncomment</a>
              </li>
            </ul>
          </li>
        </ul>
      </div>
    </nav>
    <div class="editor">
      <div id="resizeMe" class="code a">
        <div class="html-code"></div>
      </div>
      <div class="code pa">
        <iframe id="preview-window"></iframe>
      </div>
    </div>
  </body>
  <script src="codemirror.js"></script>
  <script src="formatting.js"></script>
  <script src="show-hint.js"></script>
  <script src="xml-hint.js"></script>
  <script src="html-hint.js"></script>
  <script src="xml.js"></script>
  <script src="javascript.js"></script>
  <script src="css.js"></script>
  <script src="htmlmixed.js"></script>
  <script src="https://unpkg.com/split.js/dist/split.min.js"></script>
  <script src="https://ajax.googleapis.com/ajax/libs/jquery/3.5.1/jquery.min.js"></script>
  <script src="https://maxcdn.bootstrapcdn.com/bootstrap/3.4.1/js/bootstrap.min.js"></script>
  <script>
    Split([".a", ".pa"]);
    var htmlEditor = CodeMirror(
      document.querySelector(".editor .code .html-code"),
      {
        mode: "htmlmixed",
        tabSize: 4,
        lineNumbers: true,
        extraKeys: { "Ctrl-Space": "autocomplete" },
      }
    );
    CodeMirror.commands["selectAll"](htmlEditor);

    function getSelectedRange() {
      return {
        from: htmlEditor.getCursor(true),
        to: htmlEditor.getCursor(false),
      };
    }

    function autoFormatSelection() {
      var range = getSelectedRange();
      htmlEditor.autoFormatRange(range.from, range.to);
    }

    function commentSelection(isComment) {
      var range = getSelectedRange(),
        selStart = htmlEditor.getCursor("start");
      htmlEditor.commentRange(isComment, range.from, range.to);
      htmlEditor.setSelection(selStart, htmlEditor.getCursor("end"));
    }
    document.querySelector("#run-btn").addEventListener("click", function () {
      let htmlCode = htmlEditor.getValue();
      let previewWindow =
        document.querySelector("#preview-window").contentWindow.document;
      previewWindow.open();
      previewWindow.write(htmlCode);
      previewWindow.close();
    });
  </script>
</html>
```

If properly implemented, we should have the following results;

![main](main-editor.JPG)
![main](main-editor-2.JPG)

### Conclusion

In conclusion, we learned how to create an HTML, CSS and javascript compatible editor, add an HTML code format feature, auto-completion feature, adjustable split-screen using split.js. We brought all these components together to have a responsive code editor using codemirror.
<<<<<<< HEAD
[here](https://github.com/ayodele96/code-editor/blob/main/code-editor.html) is the full code.

=======
[here](https://github.com/ayodele96/code-editor/blob/main/code-editor.html) is a link to the github repository containing the full code.
>>>>>>> 36e6a5d0
### Further Reading

- [The codemirror documentation](https://codemirror.net/)

---

Peer Review Contributions by: [Daniel Katungi](/engineering-education/authors/daniel-katungi/)<|MERGE_RESOLUTION|>--- conflicted
+++ resolved
@@ -22,22 +22,13 @@
 
 ### Prerequisites
 
-<<<<<<< HEAD
-To understand this guide properly, the reader should have prior knowledge on:
-
-- [JavaScript](https://developer.mozilla.org/en-US/docs/Web/JavaScript).
-- [HTML](https://developer.mozilla.org/en-US/docs/Web/HTML).
-- [CSS](https://developer.mozilla.org/en-US/docs/Web/css).
-- [Bootstrap](https://getbootstrap.com/docs/5.0/getting-started/introduction/).
-- Code editors like [_visual studio code_](https://code.visualstudio.com/download), [_sublime text_](https://www.sublimetext.com/3).
-=======
 For a smooth sailing all through the process of this tutorial, the reader should have an intermediate to expert knowledge on the following:
+
 - [Here](https://developer.mozilla.org/en-US/docs/Web/JavaScript) is a link to a JavaScript documentation.
 - [Here](https://developer.mozilla.org/en-US/docs/Web/HTML) is a link to a HTML documentation.
 - [Here](https://developer.mozilla.org/en-US/docs/Web/css) is a link to a HTML documentation.
 - [Here](https://getbootstrap.com/docs/5.0/getting-started/introduction/) is a link to the bootstrap documentation.
-- [_visual studio code_](https://code.visualstudio.com/download), [_sublime text_](https://www.sublimetext.com/3). 
->>>>>>> 36e6a5d0
+- [_visual studio code_](https://code.visualstudio.com/download), [_sublime text_](https://www.sublimetext.com/3).
 
 ### Goal
 
@@ -52,14 +43,7 @@
 We'll create a simple front end with buttons like run and a drop-down containing our format and comment feature. To achieve this, we'd be making use of `bootstrap 5` which will help with styling the page.
 To get started, we initialize our HTML boilerplate, add our personal CSS and the bootstrap JS and CSS files using a content delivery network (CDN).
 
-<<<<<<< HEAD
-#### Example
-
-```html
-=======
-
-``` html
->>>>>>> 36e6a5d0
+```html
 <html lang="en">
   <head>
     <title>Code-Editor</title>
@@ -76,12 +60,8 @@
   <script src="https://maxcdn.bootstrapcdn.com/bootstrap/3.4.1/js/bootstrap.min.js"></script>
 </html>
 ```
-<<<<<<< HEAD
-
-Next, we'll create a navbar containing the aforementioned features. We will start by adding a `nav` tag to our body section, followed by a div. Next, we will add an unordered list tag (`ul`) within the div and concurrently a ordered list tag (`li`) within for the `run`. That's basically the essential tags for the navbar. Below is the navbar design;
-=======
+
 Next, we'll create a navbar containing the aforementioned features. We'd start by adding a `nav` tag to our body section, followed by a div. After, we'll add an unordered list tag (`ul`) within the div and concurrently an ordered list tag (`li`) within for the `run`. That's the essential tags for the navbar. The desired design for the navigation bar is shown below;
->>>>>>> 36e6a5d0
 
 ```html
 <nav class="navbar navbar-inverse">
@@ -110,11 +90,6 @@
 
 This part involves adding a side by side editor and iframe display. We would split them apart using an adjustable resizer with the aid of split.js. We will add the codemirrors CSS and JS files, the split.js JS files with a content delivery network.
 
-<<<<<<< HEAD
-Example
-
-=======
->>>>>>> 36e6a5d0
 ```html
 <link rel="stylesheet" href="codemirror.css" />
 <script src="codemirror.js"></script>
@@ -321,12 +296,8 @@
 ### Conclusion
 
 In conclusion, we learned how to create an HTML, CSS and javascript compatible editor, add an HTML code format feature, auto-completion feature, adjustable split-screen using split.js. We brought all these components together to have a responsive code editor using codemirror.
-<<<<<<< HEAD
-[here](https://github.com/ayodele96/code-editor/blob/main/code-editor.html) is the full code.
-
-=======
 [here](https://github.com/ayodele96/code-editor/blob/main/code-editor.html) is a link to the github repository containing the full code.
->>>>>>> 36e6a5d0
+
 ### Further Reading
 
 - [The codemirror documentation](https://codemirror.net/)
