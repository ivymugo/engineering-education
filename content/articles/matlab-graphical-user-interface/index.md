--- conflicted
+++ resolved
@@ -1,4 +1,3 @@
-<<<<<<< HEAD
 ---
 layout: engineering-education
 status: publish
@@ -22,29 +21,11 @@
 In this article, we will be looking at the components that are used to construct the graphical user interface. We will also look at how to write the callback function of the components that make it possible for them to execute the controls.
 
 Matlab generates the codes for a GUI. This makes it a better tool for designing the GUI for engineering components.
-=======
-### GRAPHICAL USER INTERFACE IN MATLAB
-### Introduction
-A graphical user interface is a pictorial interface that allows the user to use an application without understanding the language.
-This is done by providing intuitive controls. The controls are the buttons that the user clicks to obtain a determined output and we will discuss later them in this article. GUI is an event-driven program. This is because it acquires input at any given time and uses the callback functions to execute the program and give results.
-In this article, we will be looking at the components that are used to construct the graphical user interface. We will also look at how to write the callback function of the components that make it possible for them to execute the controls. Matlab generates the codes for a GUI. This makes it a better tool for designing the GUI for engineering components.
->>>>>>> 1bb0730b
 
 ### Prerequisites
 1. [Matlab](https://www.mathworks.com/downloads/) must be installed.
 2. A proper understanding of [Matlab](https://www.section.io/engineering-education/getting-started-with-matlab/) language.
 
-<<<<<<< HEAD
-### How to access the GUI?
-You can access the GUI by typing `guide` in the workspace.
-![the choices window for the GUI](image1.png)
-
-When Matlab GUI executes this command, a new window opens up. This window gives various GUI templates that the user can use for the design.
-
-In this article, we are to use a blank GUI template because it will help us apply the more basics of the GUI. On selection of the template, the workspace opens up. This is where we implement our user interface before writing the callback for the components.
-
-The design will be done on the canvas using the aligned components on the left side of the window. The names of each component will not visible, unless we do so. To make the names visible, we follow the below procedure:
-=======
 ### Table of content
 - [GRAPHICAL USER INTERFACE IN MATLAB](#graphical-user-interface-in-matlab)
 - [Introduction](#introduction)
@@ -55,15 +36,17 @@
 - [Example GUI](#example-gui)
 - [Conclusion](#conclusion)
 
-### How to access the GUI
+### How to access the GUI?
 You can access the GUI by typing `guide` in the workspace.
 
 ![the choices window for the GUI](/engineering-education/matlab-graphical-user-interface/image1.png)
-*The choices window for the GUI*
+*Choices window for the GUI*
 
-when Matlab executes this command, a new window opens. This window gives various GUI templates that the user can use for the design. 
-In this article, we are to use a blank GUI template because it will help us apply the more basics of the GUI. After the selection of the template, the workspace opens up. It is here that we implement our user interface before writing the callback for the components. The design will be done on the canvas by the use of the aligned components on the left side of the window. The components nameless but we can make the names visible by the below procedure;
->>>>>>> 1bb0730b
+When Matlab GUI executes this command, a new window opens up. This window gives various GUI templates that the user can use for the design.
+
+In this article, we are to use a blank GUI template because it will help us apply the more basics of the GUI. On selection of the template, the workspace opens up. This is where we implement our user interface before writing the callback for the components.
+
+The design will be done on the canvas using the aligned components on the left side of the window. The names of each component will not visible, unless we do so. To make the names visible, we follow the below procedure:
 - Click the file folder and select the `preferences`.
 
 ![the components and the canvas](/engineering-education/matlab-graphical-user-interface/image2.png)
@@ -71,9 +54,12 @@
 
 - Select the `show names in the component palette`
 - To activate these changes, click on the `apply` then `OK`.
-<<<<<<< HEAD
-![enabling the components name to be visible](image3.png)
-![components and the names visible](image12.png)
+
+![How to enable the components name to be visible](/engineering-education/matlab-graphical-user-interface/image3.png)
+*How to enable the components name to be visible*
+
+![Here the components and their names are visible](/engineering-education/matlab-graphical-user-interface/image12.png)
+*Here the components and their names are visible*
 
 To add a component to the workspace, you select it and drop it there. The size of the components can be changed by dragging the edges. Changing the position can be done by double-clicking and dragging it.
 
@@ -81,30 +67,11 @@
 1. `Push Button` – its function is to call the callback function for the execution of different programs.
 2. `Slider` - It is similar to a scroll bar with numerical value. The callback function is called and executed when the user changes the pad position. The pad position can be changed by dragging the pad to the required position or click the forward or backward arrow.
 3. `Radio Button` – It has `on` and `off` states. Its state can be changed by clicking on it. When button contains a solid circle within hollow circle, then it is `on`. But when the hollow circle is empty, it is `off`. They are grouped and only one can be `on` at a time.
-=======
-
-![How to enable the components name to be visible](/engineering-education/matlab-graphical-user-interface/image3.png)
-*How to enable the components name to be visible*
-
-![Here the components and their names are visible](/engineering-education/matlab-graphical-user-interface/image12.png)
-*Here the components and their names are visible*
-
-To add a component to the workspace, you select it and drop it there. The size of the components can be changed by dragging the edges. Changing the position is done by double-clicking and dragging the components.
-### Components of GUI
-1. `Push Button` – It has a raised background and it performs the function of calling the callback function for the execution of different programs.
-2. `Slider` - It is similar to the scroll bar and continuously changes numerical value. The callback function is called and executed when the user changes the pad position. The pad position can be changed by dragging the pad to the required position or click the forward or backward arrow but for this, it changes by a predetermined value.                                  
-3. `Radio Button` – It has the `on` and `off` states. Its state can be changed by clicking on it. When there is a solid circle inside the hollow circle then it is `on` but when the hallowed circle is empty, then it is `off`. They are grouped and only one can be `on` at a time.
->>>>>>> 1bb0730b
 4. `Check Box` – It has the `on` and `off` state. The `on` state is represented by a `tick` inside the box. They are grouped and several checkboxes can be `on` at the same time.
 5. `Edit Text` – It is for getting string as an input from the user. The input can then be modified to numbers using `str2num` or `str2double` function.
 6. `Static Text` – It is for adding labels that remain unchanged on the GUI and has no callbacks.
-<<<<<<< HEAD
 7. `Pop-up Menu` – It is for listing selections. You click on it to view the selections and the callback function is executed depending on the selection.
 8. `List box` – It shows a list of selections just as the pop-up menu. In the list box, all the selections are visible throughout unlike the pop-up menu where only the current selection is visible.
-=======
-7. `Pop-up Menu` – It is for listing selections but only the current selection is visible. You click on it to view the selections and the callback function is executed depending on the selection.
-8. `List box` – It shows a list of selections just as the `pop-up menu`. In the list box, all the selections are visible throughout unlike the pop-up menu where only the current selection is visible.
->>>>>>> 1bb0730b
 9. `Toggle Button` – It functions similarly to the radio button but different appearance in the GUI. It's the appearance that makes the difference. 
 10. `Table` – It is for the addition of a spreadsheet to the GUI. In case of modification of the input, the callback is executed.
 11. `Axes` – They are for the addition of images, charts, and plots to the GUI. They have no callback function.
@@ -112,19 +79,12 @@
 13. `Button Group` – It is just like the panel but used to group radio buttons. When we group the radio buttons here. Similar to a panel, we first add the button group before adding the radio buttons.
 
 ### Example GUI
-<<<<<<< HEAD
 We want to create a simple GUI. We first add the required components - Panel, Static text, Axes, Push Button, Slider, and Edit Text. Add the components as explained earlier and arrange them as shown below:
-
-![arrangement of components in our GUI](image5.png)
-We then modify the components as needed. When you double-click the component that you want to modify, a new window opens up as shown:
-=======
-We want to create a simple GUI. We first add the required components which are, `Panel`, `Static text`, `Axes`, `Push Button`, `Slider`, and `Edit Text`. Add the components as explained earlier and arrange them as shown below;
 
 ![Arrangement of components in our GUI](/engineering-education/matlab-graphical-user-interface/image5.png)
 *Arrangement of components in our GUI*
 
-We then modify the components to suit the use by everybody. When you double-click the component that you want to modify, a new window opens up as shown;
->>>>>>> 1bb0730b
+We then modify the components as needed. When you double-click the component that you want to modify, a new window opens up as shown:
 
 ![Modification window for components](/engineering-education/matlab-graphical-user-interface/image6.png)
 *Modification window for components*
@@ -136,16 +96,21 @@
 When modifying the string components, ensure that the name is meaningful, which enables easier identification of the callback in the `.m` file.
 
 Modify the GUI and make it similar to the below figure;
-<<<<<<< HEAD
-![the appearance of new GUI after modification](image7.png)
+![the appearance of new GUI after modification](/engineering-education/matlab-graphical-user-interface/image7.png)
+*Appearance of new GUI after modification*
+
 We will change the tag of the `Axes` to `axes`, `slider1` to `Freq`, `edit1` to `Amp`.
 
 > Note that, the tag for the static text and other components that do not have a callback function is not necessary to change.
 
 Save the GUI before running. Upon running the GUI, `.m` file is automatically generated before the `.fig` file shows up.
 
-![obtained .m file](image8.png)
-![obtained .fig file](image9.png)
+![Generated .m file](/engineering-education/matlab-graphical-user-interface/image8.png)
+*Generated .m file*
+
+![obtained .fig file](/engineering-education/matlab-graphical-user-interface/image9.png)
+*obtained .fig file*
+
 The object is first created and properties are set before the `create function` is called.
 
 The `create function` can also be used in the modification of the components rather than using the property inspector. This is done by initializing the properties. It is complex and requires more understanding of Matlab, so we will not use it in this example.
@@ -153,26 +118,6 @@
 This how our GUI will function. It takes the current value from the slider as the frequency, gets the user input that computes amplitude. And, when the user clicks the refresh button, it executes the callback functions and draws a sine wave using the obtained data. We will require the callback function for refresh and edit text for error checking. The error checking involves ensuring that the user inputs a number.
 
 We will first look at the callback function for the edit box and this is how we locate its callback function in the `.m file`:
-=======
-
-
-![The appearance of new GUI after modification](/engineering-education/matlab-graphical-user-interface/image7.png)
-*The appearance of new GUI after modification*
-
-We will change the tag of the `Axes` to `axes`, `slider1` to `Freq`, `edit1` to `Amp`. 
-> Note that the tag for the static text and other components that do not have a callback function is not necessary to change.
-Save the GUI before running. Upon running the GUI, `.m file` is automatically generated before the `.fig file` shows up.
-
-![Generated .m file](/engineering-education/matlab-graphical-user-interface/image8.png)
-*Generated .m file*
-
-![obtained .fig file](/engineering-education/matlab-graphical-user-interface/image9.png)
-*obtained .fig file*
-
-`creation function` is where the objects of the GUI are defined  by their properties. The object is first created and properties set before the `create function` is called and the display is done on the screen. The `create function` can also be used in the modification of the components other than using the property inspector. This is done by initializing the properties. It is complex and requires more understanding of Matlab thus we will not use it in this sample.
-This how our GUI will function. It takes the current value from the slider as the frequency, gets the user input, that is, the amplitude and when the user clicks the refresh button, it executes the callback functions and draws a sine wave using the obtained data. We will require the callback function for refresh and edit text for error checking. The error checking involves ensuring that the user inputs a number.
-We will first look at the callback function for the edit box and this is how we locate its callback function in the `.m file`.
->>>>>>> 1bb0730b
 - Select the component.
 - Right-click and select the `view callback`.
 - Select the `callback` and it will automatically drive you there.
@@ -192,7 +137,6 @@
 set(handles.ref,'Enable','on')
 end
 ```
-<<<<<<< HEAD
 
 We use the `get` function to obtain the user input. Since edit text only accepts string as input, we convert it using `str2double` function. The input is then error checked and in case of an error, the edit box is set to `Error: Not a number` using the `set` function.
 
@@ -200,10 +144,6 @@
 
 Below is the callback for the refresh button. Write this code below the comment that begins `%handles structure`:
 
-=======
-We use the `get` function to obtain the user input. Since edit text only accepts string input, we convert it using `str2double` function. The input is then error checked and in case of an error, the edit box is set to `Error: Not a number` using the `set` function. The refresh button is deactivated by executing `set(handles.ref, 'Enable', 'off')`. If it is real, we enable the refresh button by executing `set(handles.ref, 'Enable', 'on')`. Then it invokes the callback.
-Below is the callback for the refresh button. Write this code below the comment that begins `%handles structure`;
->>>>>>> 1bb0730b
 > Note that the position of your code in the callback does not hinder the execution of the code since they are comments which are not executed but make the program more understandable.
 
 ```Matlab
@@ -230,27 +170,18 @@
 
 Below is a sample:
 
-<<<<<<< HEAD
-![plots obtained when we run the program](image10.png)
-To ensure that our error check functions properly, we input a letter to see an error message on edit text box, which on refresh turns grey. This means that it does not invoke the callback until the input is changed to a real number. This shows that it is deactivated. This is shown in the figure below:
-=======
 ![Plots obtained when we run the program](/engineering-education/matlab-graphical-user-interface/image10.png)
 *Plots obtained when we run the program*
 
-To ensure that our error check functions, we input a letter, and an error message is seen on the edit text box and the refresh button turns grey. This means that it does not invoke the callback until the input is changed to a real number. This shows that it is deactivated. This is shown in the figure below;
->>>>>>> 1bb0730b
+To ensure that our error check functions properly, we input a letter to see an error message on edit text box, which on refresh turns grey. This means that it does not invoke the callback until the input is changed to a real number. This shows that it is deactivated. This is shown in the figure below:
 
 ![output incase of NAN input](/engineering-education/matlab-graphical-user-interface/image11.png)
 *output incase of NAN input*
 
 ### Conclusion
-<<<<<<< HEAD
-Matlab provides a good environment for creating the GUI. This is because it automatically generates the code for the design of the GUI. The generated codes also contain comments that make it easy for the programmer to understand what the code entails and also organize the callback functions. This makes the programmer's work easy and saves him/her from the bulky codes.
+Matlab provides a good environment for creating the GUI. This is because it automatically generates the code for the design of the GUI. The generated codes also contain comments that make it easy for the programmer to understand what the code entails and also organize the callback functions.
 
-This makes Matlab an efficient tool for creating GUI. The purpose of the GUI is to create an interface for use by everyone. This makes it an important tool for engineers in implementing their projects.
+This makes the programmer's work easy and saves him/her from the bulky codes. This makes Matlab an efficient tool for creating GUI. The purpose of the GUI is to create an interface for use by everyone. This makes it an important tool for engineers in implementing their projects.
 
 ---
-Peer Review Contributions by: [Srishilesh P S](/engineering-education/authors/srishilesh-p-s/)
-=======
-Matlab provides a good environment for creating the GUI. This is because it automatically generates the code for the design of the GUI. The generated codes also contain comments that make it easy for the programmer to understand what the code entails and also organize the callback functions. This makes the programmer's work easy and saves him/her from the bulky codes. This makes Matlab an efficient tool for creating GUI. The purpose of the GUI is to create an interface for use by everyone. This makes it an important tool for engineers in implementing their projects.
->>>>>>> 1bb0730b
+Peer Review Contributions by: [Srishilesh P S](/engineering-education/authors/srishilesh-p-s/)