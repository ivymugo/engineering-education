--- conflicted
+++ resolved
@@ -171,11 +171,7 @@
 
 #### BFS Iterative
 
-<<<<<<< HEAD
 Breadth First Search uses a queue to traverse the graph in a level like manner. A start node is added to the queue to start. As long as the queue is not empty, a node is removed and its unvisited neighbors are added to the queue. Since a graph may contain cycles, a visited hash set is used to keep track of all visited nodes. We only want to add unvisited nodes into the queue!
-=======
-Breadth-First Search uses a queue to traverse the graph in a level like manner. A start node is added to the queue to start. As long as the queue is not empty, a node is removed, and its unvisited neighbors are added to the queue. In this way, the graph is traversed in a level like manner. Since a graph may contain cycles, a visited hash set is used to track all visited nodes. We only want to add unvisited nodes into the queue!
->>>>>>> e3e7bb9c
 
 ```
 BFS pseudocode:
@@ -257,11 +253,7 @@
 
 #### DFS Recursive
 
-<<<<<<< HEAD
 DFS can also be implemented recursively. Instead of using a stack, the dfs method is called upon seeing an unvisited node. We also need to pass a visited set as a parameter in the method to keep track of visited nodes.
-=======
-DFS can also be implemented recursively. Instead of using a stack, the DFS method is called upon seeing an unvisited node. We also need to pass a visited set as a parameter in the method so that each layer in the call stack knows which nodes have been visited.
->>>>>>> e3e7bb9c
 
 ```
 public static void dfsRecursive(Node startNode, Set<Integer> visited) {
