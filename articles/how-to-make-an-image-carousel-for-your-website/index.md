--- conflicted
+++ resolved
@@ -204,19 +204,9 @@
 } 
 ```
 ### Testing
-<<<<<<< HEAD
-You  can test whether your code works. Navigate to the folder where your project is stored and open the HTML file using any browser of your choice. The code should  work just fine. Check out a sample of an image carousel illustrated below from Usain Bolt's website.
-
- ![demo](/engineering-education/articles/how-to-make-an-image-carousel-for-your-website/example.gif)
- 
- The tutorial's code can also be found on my [Github](https://github.com/KanizoRGB/Imagecarousell-for-a-website/tree/main).
-### Conclusion
-Image carousels are important in a website in the sense that they reduce the clutter within a website which may make discourage the user from scrolling further. Within an image Carousell the user can view various images or videos by scrolling left or right hence getting an overview of what's in the website and thus a higher chance for them finding something that interests them. Image carousels are a great way for showing content cards and thus marketing.
-=======
 One can test whether the code works by navigating to the folder where the project is stored and opening the HTML file using any browser. The code should work just fine.
 ### Conclusion
 In this article, we have learned how to implement an Image carousel on websites. An image Carousel can view various images or videos by scrolling left or right hence getting an overview of the website. Image carousels are essential in websites because they improve the user interface and experience of a website.  Image carousels are a great way to show content cards.
->>>>>>> 7291c020
-
-
-
+
+
+
