---
<<<<<<< HEAD

=======
>>>>>>> 5b38e8f9
layout: engineering-education
status: publish
published: true
url: /engineering-education/introduction-to-r/
title: Introduction to R Programming
description:
author: lalithnarayan-c
date: 2020-10-18T00:00:00-11:00
topics: [Languages]
excerpt_separator: <!--more-->
images:

  - url: /engineering-education/introduction-to-r/hero.jpg
    alt:
---
<<<<<<< HEAD

# Introduction to R Programming

The data science community has been growing over the past decade. The tools used in the industry have been powering this unprecedented growth. Hence, learning a programming language like R empowers us to contribute to the field. This article will clarify all the basic concepts of R and look at the various concepts. Going through the article should give you sufficient information to start coding in R. 

=======
The data science community has been growing over the past decade. The tools used in industry have been powering this unprecedented growth. Hence, learning a programming language like R empowers us to contribute to the field. This article will clarify all the basic concepts of R and cover vectors, matrices, factors, and lists in detail. Going through this tutorial will familiarize you with the building blocks of an R program.
<!--more-->
>>>>>>> 5b38e8f9
### What is R?
R is a software environment developed for statistical and graphical computing. Developed at Bell Labs, it is a modified implementation of the [S language](https://en.wikipedia.org/wiki/S_%28programming_language%29). It provides many statistical techniques such as [linear modeling](https://techvidvan.com/tutorials/r-generalized-linear-models/), [non-linear modeling](https://analyticsindiamag.com/hands-on-guide-for-non-linear-regression-models-in-r/), [statistical tests](http://r-statistics.co/Statistical-Tests-in-R.html), [classification, and clustering](https://www.geeksforgeeks.org/introduction-to-machine-learning-in-r/) algorithms, etc. One of the greatest strengths of the R language is the large community that uses it. Therefore, many optimized libraries are readily available to make the lives of early programmers simple.

### RStudio

Before we begin, we need to ensure that the R interpreter is installed on our local machine. In this article, we will focus on programming concepts. You can use online editors like [Repl.it](https://repl.it/languages/rlang) for this tutorial. For further information on installation, refer to this [article](https://techvidvan.com/tutorials/install-r/).

The RStudio interface has four components that we make use of most. Below is a preview of what the RStudio interface looks like.

![rstuido](rstudio.jpg)

The four components are as follows:

1. **Editor**: The editor is used to create R scripts. R scripts are executed using the **run** button or the console. The **run** button is present at the top of the RStudio window. To execute a file using the console, we need to go through the following steps:
   1. Set the current working directory to the directory, including the R script. Use the command `setwd(dir)` to set the working directory to the directory of your choice. Use `getwd()` to get the current working directory
   2. We use the `source` command to execute the script file of our choice. `source(file_name)` executes the entire file and gives the output in the console section. The `source(filename)` is typed and executed via the console, which we cover in the next point.
   ![](R-Script.jpg)
2. **Console and Terminal**: The **console** in R is similar to IDLE in Python. We can execute any command here. For this tutorial, you may use the **console**.
   ![](console.jpg)
3. **Environment Variables**: The **environment variables window** list all the variables created during program execution and their corresponding values. It is used to understand the dimensionality and data-types of the data being used by a program.
   ![](environment.jpg)
4. **Plots, Package manager, and Help Section**: The plots section generates any plots that have been specified in the R script. The **Package Manager** gives us a list of packages installed and lets us install packages if required.  Finally, the help section is a go-to for developers of all levels. The ability to go through official docs through the RStudio empowers programmers and saves them much time.
   ![](plot.jpg)


### R-Programming Basics

In this article, we will be covering the following concepts:

1. Variables, Data Types, and Operations
2. Vectors
3. Matrices
4. Factors
5. Lists

#### Variables, Data Types and Operations

R includes the following atomic data types: logical, numeric, integer, complex, raw, and character. Abstract data types such as lists, stacks, etc., are defined using these atomic data types. Atomic data types are the most fundamental data structures. Abstract data types are building blocks used in complex scenarios. These abstract data types are created using atomic data types.
 
Variables are memory locations that store values during the execution of a computer program. To define a variable in R, we use the reverse-arrow(<-) operator. Let's look at the code sample below to learn how to declare variables.

```R
variable_x <- 21 # Assign 21 to variable_x
variable_y <- 54 # Assign 54 to variable_y
variable_sum <- variable_x + variable_y # sum variable_x and variable_y and store it in variable_sum
variable_complex <- 5 + 6i # assign 5 + 6i to a complex variable, variable_complex
# Outputs 75
variable_character <- "Character" # assign "Character" to variable character
variable_logical <- TRUE # assign boolean value TRUE to variable_logical

# To check the type of a variable, use class function
class(variable_sum)
# Output: numeric
class(variable_character)
# Output: character
class(variable_logical)
# Output: logical
class(variable_complex)
# Output: complex
```
In the above example, we observe no explicit mentioning of the data type during the creation of variables. R does this automatically.  

R supports all the necessary operations such as addition, subtraction, multiplication, division, modulus, exponentiation.  More complex operations are also possible using these basic operations. Examples of complex operations are dot products, cross products, matrix determinants, matrix inverses, etc.

#### Vectors
Vectors are data constructs that store many elements of a particular data type. Think of them when you want to store many elements belonging to a single data type. They are defined using the keyword `c.` Let us look at a few examples to get started with vectors:
```R
vector_num <- c(2,4,6,8) # vector_num created with numerical elements
vector_char <- c('a','b','c','c')  # vector_char created with character elements 
vecor_logic <- c(FALSE, TRUE) # vector_logic created with boolean elements
```
All operations such as addition, subtraction, multiplication, and division can be performed on vectors. Do give it a try. For your reference, I have attached the code below. Try it out on the console and observe the output.

```r
a <- c(1,2,3,4) # vector definition
b <- c(2,4,6,8)  # vector definition
a + b # addition
# output:  3  6  9 12 
a - b # subtraction
# output:-1 -2 -3 -4 
a * b # multiplication
# output:  2  8 18 32 
a/ b # division
<<<<<<< HEAD
# output:  0.5 0.5 0.5 0.5 
a %% b # modulus(returns the remainder after division) 
# output:  1 2 3 4  
=======
a %% b # modulus(returns the remainder after division)
>>>>>>> 5b38e8f9
```
Arrays are data structures built over vectors. Vectors are one-dimensional in nature, whereas arrays extend to multi-dimensions. The input arguments to an array are the vector of vectors and the dimension of the array. The product of the dimensions should be equal to the number of elements in all the input vectors.

Let us consider the code example given below to declare multi-dimensional arrays. The number of elements is 11. We specify the dimension of the matrix to be 3X3. Therefore, 11 divided by 9 yields a remainder 2. Therefore, the last 2 elements are excluded from the final result.

```r
vector_1 <- c(1,2,3,4) # vector definition
vector_2 <- c(4,22,32,5,6,7,8) # vector definition 

array_from_vectors_1_and_2 <- array(c(vector_1, vector_2), dim=c(3,3)) # array creation using array keyword
array_from_vectors_1_and_2 # print array defined in the previous step
```

The output consists of one matrix of dimension 3X3. The `dim` keyword in the array enables multi-dimensional arrays. Vectors are limited to one-dimensional data. Observe the 3X3 matrix in the output given below:

```txt
array_from_vectors_1_and_2

     [,1] [,2] [,3]
[1,]    1    4   32
[2,]    2    4    5
[3,]    3   22    6
```

##### Naming Indices

<<<<<<< HEAD
R lets us identify each index with a custom name. For example, let us define a vector `first_quarter` and initialize it with numbers 1,2, and 3. We represent another vector, `first_quarter_names,` with names of the first three months. 
=======
R lets us identify each index with a custom name. For example, let us define a vector `first_quarter` and initialize it with numbers 1,2, and 3. We represent another vector, `first_quarter_names`, with names of the first three months.
>>>>>>> 5b38e8f9

Using the `names` function, we can assign unique indexes to elements of `first_quarter.` This helps in customizing the index names, which is useful in cases dealing with large amounts of data.

```r
first_quarter <- c(1,2,3) # first_quarter vector definition
first_quarter_names <- c("Jan","Feb", "Mar") # first_quarter_names holds the names of the elements
names(first_quarter) <- first_quarter_names # assigning names to elements using names function
```
The `names` function helps us label and tabulate the data for better understanding in the future — an essential tool for all data analysts across the world. Using the new indices created, we can replace them in place of the default array indices. Let us consider the example below, which illustrates the same.

```r
# declared in the previous example, where first_quarter is assigned c(1,2,3) and names vector c("Jan","Feb","Mar")
first_quarter["Jan"] # indexing elements using the assigned names
```

The above piece of code returns 1. Hence, we can use the above pair of lists and names as key-value pairs. Key-value pairs are beneficial in implementing [hash tables](https://www.section.io/engineering-education/bloom-filters-data-structure/), storing information, etc.

##### Slicing Lists

Lists can also be sliced. Slicing refers to the operation of obtaining a subset of serial elements from the list. For example, to get the first two months mentioned in the list `first_quarter,` we can use the following code.
```r
list_slice <- first_quarter[c(1:2)] # list_slice contains Jan and Feb as elements
```
Observe in the above code that we begin the slicing operation from index 1. R is a one-indexed programming language. Most of the programming languages like C, Java, and Python are zero-indexed programming languages. The index in R starts with 1; that is, the index assigned to the first element in a list is 1.

#### Matrices

Matrices are 2-dimensional (rectangular) structures used commonly in the field of computer science. One application of matrices is in the field of computer vision. Each image is treated as a stack of three matrices, each representing a different color channel. R offers libraries highly optimized for matrix operations. Let us look at defining matrices.

![three channels in an image](image_channel.jpg)

*[Image Source](https://www.sketchpad.net/channels1.htm)*

##### Defining a Matrix

In R, we create new matrices using the `matrix()` function. The `matrix()` function takes a vector containing the elements, the orientation, and the number of rows. The orientation refers to the order of elements being stored. When the argument `byrow` is `TRUE,` the elements are stored row-wise. To store column-wise, we define `bycol` to be `TRUE.`

```r
matrix(c(1:16), bycol=TRUE, ncol=4) # the matrix's dimensions is 4*4, since 16/4 = 4, and num of columns = 4
matrix(c(1:16), byrow=TRUE, nrow=4) # num of rows = 4, therefore, num of cols = 16/4 = 4. Hence, matrix is 4x4
```

If the vector's length is not a multiple of the number of rows/columns mentioned in the function, then R displays a warning and fills up the remaining spaces with the first few elements of the list.

<<<<<<< HEAD
For example: 
=======
For example
>>>>>>> 5b38e8f9

```r
matrix(c(1:16), byrow=TRUE, nrow=3) # outputs a matrix of dimension 3x6. Repeats data to fill in empty values
```
Since the number of elements is 16 and the number of rows specified is 3, each row should consist of 5.33 elements. The upper ceil of the value is taken, and therefore, each row should contain 6 elements. Observe the values 1 and 2 repeats in the last row. The above code generates the following output.

```txt
Warning message: data length [16] is not a sub-multiple or multiple of the number of rows [3]
     [,1] [,2] [,3] [,4] [,5] [,6]
[1,]    1    2    3    4    5    6
[2,]    7    8    9   10   11   12
[3,]   13   14   15   16    1    2
```
##### Naming Matrices

Just like vectors, matrices also have the option to name the rows and columns. The functions available are `rownames()` and `colnames()` respectively. They take in a vector containing the names corresponding to the indices. Consider the following example:

While defining the matrix `new_matrix,` we can also specify the range of numbers that need to be stored in it. R automatically considers it as a vector and proceeds with the creation of the matrix. Therefore, `c(1:4)` is equivalent to `1:4` while defining matrices.

```r
new_matrix <- matrix(1:4, byrow=TRUE, ncol=2) # defning a new matrix of dimension 2x2
colnames(newm_matrix) <- c("column 1","column 2","column 3") # assigning names to column indices
rownames(newm_matrix) <- c("row 1","row 2","row 3") # assigning names to row indices
```
##### Summing Entries

Let's say you want to compute the average of the entries in your matrix. We begin by adding them up and then dividing by the total number of entries. R offers functions to add the entire rows or columns. They are `rowSums,` `colSums.` These functions take the matrix as their input and output a vector containing the sums.

Example:
```r
x <- matrix(1:9, byrow = TRUE, nrow=3) # 3x3 matrix defined
x # outputs the matrix x
row_sum <- rowSums(x) # sums computed rowwise
col_sum <- colSums(x) # sums computed column wise
row_sum # printing row_sum: computed as 1 + 2 + 3, 4 + 5 + 6, 7 + 8 + 9
col_sum # printing col_sum: computed as  1 + 4 + 7, 2 + 5 +8, 3 + 6 + 9
```
The output is given as follows:
```txt
x
     [,1] [,2] [,3]
[1,]    1    2    3
[2,]    4    5    6
[3,]    7    8    9
row_sum
[1]  6 15 24 
col_sum
[1] 12 15 18
```

##### Inserting new rows and columns to existing matrices

Let us consider the situation where we need to modify a matrix by adding extra rows or columns. R provides two functions called `cbind()` and `rbind()` to do the same.
The input to the function is the matrix to be modified followed by the vector to be inserted. Consider the example given below:
```r
x <- matrix(1:9, byrow = TRUE, nrow=3) # 3x3 matrix defined 
new_matrix_with_additional_column <- cbind(x, c(1,2,3)) # 3*4 matrix defined with additional column (1,2,3)
# use the column binded matrix as input for row binding
new_matrix_with_additional_column # print on console 3x4 matrix
new_matrix_with_additional_row <- rbind(new_matrix_with_additional_column, c(4,5,6,4)) # 4 *4 matrix defined with additional row as (4,5,6,4)
new_matrix_with_additional_row # printing the new matrix on console 4x4 matrix
```
The output for the above code is given as follows:
```txt
new_matrix_with_additional_column
     [,1] [,2] [,3] [,4]
[1,]    1    2    3    1
[2,]    4    5    6    2
[3,]    7    8    9    3

 new_matrix_with_additional_row
     [,1] [,2] [,3] [,4]
[1,]    1    2    3    1
[2,]    4    5    6    2
[3,]    7    8    9    3
[4,]    4    5    6    4
```
Observe the notation [,1] vs. [1,] in the output matrices. These notations originate from the slicing operations in matrices. [1,] denotes the selection of the first row. [,1] denotes the selection of the first column. Therefore, R outputs these to denote the row and column numbers on the console.

##### Selecting Elements
The final concept to be covered under matrices is the selection of elements. Matrices in R work like 2-D arrays in other programming languages. Therefore all the slicing operations stand true in R. Let us assume we have a `4X4` dimensional matrix. The first quarter is a `2X2` matrix. To get the first quarter of the matrix, we will use the following code:

```r
<<<<<<< HEAD
x <- matrix(1:16, byrow=TRUE, nrow=4) # matrix definition
x # output matrix on console. The numbers 1:16 denotes the list of numbers between 
=======
x <- matrix(1:16, brow=TRUE, nrow=4) # matrix definition
>>>>>>> 5b38e8f9
x[1:2,1:2] # selection operation
```
The output is given as follows:
```txt
x
     [,1] [,2] [,3] [,4]
[1,]    1    2    3    4
[2,]    5    6    7    8
[3,]    9   10   11   12
[4,]   13   14   15   16

 x[1:2,1:2]
     [,1] [,2]
[1,]    1    2
[2,]    5    6
```

With the solid knowledge of vectors, matrices, and various data types, let's shift gears and move towards factors and lists.

#### Factors
We use factors in cases when we deal with categorical features. Categorical features are defined as those features that are limited to a limited number of values it can take. Continous output variables, on the contrary, are limited to the entire real number space, which is infinite in length. Therefore, continuous variable lengths can take any value on the number line and are continuous in nature. 

For example, [Classification](https://www.section.io/engineering-education/supervised-learning-algorithms/) algorithms have discrete output variables, whereas regression algorithms have continuous output variables. We can use vectors and matrices to store continuous output variables. But in the case of categorical values, we use factors. Factors also allow us to assign priorities to the categorical features through the use of the `level` keyword.

<<<<<<< HEAD
R provides us with the function factor to deal with categorical values. Examples are the best way to understand the implementation. The example creates a vector and passes it to the `factor` keyword. The `factor` keyword creates the 3 categories with default levels. 
=======
R provides us with the function factor to deal with categorical values. Examples are the best way to understand the implementation.
>>>>>>> 5b38e8f9

```r
factor_vector <- c("Big","Small","Medium") # creating a new vector 
factored_vector <- factor(factor_vector) # using the vector factor_vector to create a factor
factored_vector # output the created factor
```
The above code outputs the following:
```txt
[1] Big Small Medium  
Levels: Big Medium Small
```
You might be wondering about the levels parameter present in the output. The levels signify the relative ordering between the categorical values. In the given example, all are equal by default. Let us say we want to specify an order for the categories: Big to be 2, medium to be 1, and small to be 0.

Factor enables us to encode a vector of character values as integer values and therefore categorize them. We update the code as follows:

```r
factor_vector <- c("Big", "Small","Medium") # create a character vector comprising of categories
factored_vector <- factor(factor_vector, order=TRUE, levels=c("Small","Medium","Big")) # assign levels to the categories using levels keyword, order is used to activate the levels. if order=FALSe, default order is considered
factored_vector
```
We obtain the desired output.
```txt
[1] Big Small Medium
Levels: Small < Medium < Big
```
The final function one must know under factors, which is used quite frequently, is `summary().` The summary function summarizes factors and gives the total number of occurrences of a particular category in the initial `factor_vector.`

```r
factor_vector <- c("Big", "Small","Medium")
factored_vector <- factor(factor_vector, order=TRUE, levels=c("Small","Medium","Big"))
factored_vector
summary(factored_vector)
```
The following code outputs:
```txt
Small Medium Big
    1     1     1
```

#### Lists

An R list is an object consisting of an [ordered collection of objects known as its components](https://cran.r-project.org/doc/manuals/r-release/R-intro.html#Lists). They can hold elements belonging to various data types. These data types can be numerical, complex, character, boolean, vectors, factors, and matrix. Lists are the data structure that completes the R-ecosystem by providing many features. Let us look at lists and the functions it offers.


Let us begin by declaring a list.

```r
vector_to_be_inserted_in_list <- c(1:5) # create a vector
text_to_be_inserted_in_list <- "Text Here!!! " # create a character string
matrix_to_be_inserted_in_list <- matrix(1:16, nrow=4, byrow=TRUE) # create a 4X4 matrix
# define the new list using list keyword with input arguments as the vectors defined earlier
# it has vectors, character and matrix as its input
new_list <- list(vector_to_be_inserted_in_list,text_to_be_inserted_in_list,matrix_to_be_inserted_in_list)
new_list
```

The list is displayed as given below. The entire output displayed below is the list `new_list` defined above.
The first part of the output is the numerical vector. The second part corresponds to the character, and the final part is the 4X4 matrix defined.
```txt
[[1]]
[1] 1 2 3 4 5

[[2]]
[1] "Text Here!!! "

[[3]]
     [,1] [,2] [,3] [,4]
[1,]    1    2    3    4
[2,]    5    6    7    8
[3,]    9   10   11   12
[4,]   13   14   15   16
```

<<<<<<< HEAD
We can get the elements of the list using indexes. To get the matrix, type in `new_list[3]` in the console. Note that R is a one-indexed language. All the indices begin with 1. 
=======
We can get the elements of the list using indexes. To get the matrix, type in `new_list[3]` in the console.
>>>>>>> 5b38e8f9

Lists also allow us to name the elements. The `names` function is used for the same. It gives a name to each element in the list, `new_list.`

```r
vector_to_be_inserted_in_list <- c(1:5) # vector definition
text_to_be_inserted_in_list <- "Text Here!!! " # string definition
matrix_to_be_inserted_in_list <- matrix(1:16, nrow=4, byrow=TRUE) # matrix definition

new_list <- list(vector_to_be_inserted_in_list,text_to_be_inserted_in_list,matrix_to_be_inserted_in_list)
names(new_list) <- c("vector", "text" ,"matrix") # names vector assigned to each element of new_list
new_list
```

The `new_list` is updated with names as shown below:

```txt
$vector
[1] 1 2 3 4 5

$text
[1] "Text Here!!! "

$matrix
     [,1] [,2] [,3] [,4]
[1,]    1    2    3    4
[2,]    5    6    7    8
[3,]    9   10   11   12
[4,]   13   14   15   16
```

Using the names, we can select the elements. To select the text using the name, we use the following command: `new_list$text.`

The general syntax is name of the variable, followed by`$`, followed by the name assigned: `name_of_the_list_variable$name_assigned_to_element`.

### Conclusion
In this article, we have learned the basics of R programming. It is a potent tool used extensively in the data science community. Try out the code given to gain maximum value from the tutorial. Also, try out [Repl.it](https://repl.it/languages/rlang) and use it often. It provides hassle-free access to faster experimentation and prototyping.<|MERGE_RESOLUTION|>--- conflicted
+++ resolved
@@ -1,8 +1,4 @@
 ---
-<<<<<<< HEAD
-
-=======
->>>>>>> 5b38e8f9
 layout: engineering-education
 status: publish
 published: true
@@ -18,16 +14,11 @@
   - url: /engineering-education/introduction-to-r/hero.jpg
     alt:
 ---
-<<<<<<< HEAD
 
 # Introduction to R Programming
 
 The data science community has been growing over the past decade. The tools used in the industry have been powering this unprecedented growth. Hence, learning a programming language like R empowers us to contribute to the field. This article will clarify all the basic concepts of R and look at the various concepts. Going through the article should give you sufficient information to start coding in R. 
 
-=======
-The data science community has been growing over the past decade. The tools used in industry have been powering this unprecedented growth. Hence, learning a programming language like R empowers us to contribute to the field. This article will clarify all the basic concepts of R and cover vectors, matrices, factors, and lists in detail. Going through this tutorial will familiarize you with the building blocks of an R program.
-<!--more-->
->>>>>>> 5b38e8f9
 ### What is R?
 R is a software environment developed for statistical and graphical computing. Developed at Bell Labs, it is a modified implementation of the [S language](https://en.wikipedia.org/wiki/S_%28programming_language%29). It provides many statistical techniques such as [linear modeling](https://techvidvan.com/tutorials/r-generalized-linear-models/), [non-linear modeling](https://analyticsindiamag.com/hands-on-guide-for-non-linear-regression-models-in-r/), [statistical tests](http://r-statistics.co/Statistical-Tests-in-R.html), [classification, and clustering](https://www.geeksforgeeks.org/introduction-to-machine-learning-in-r/) algorithms, etc. One of the greatest strengths of the R language is the large community that uses it. Therefore, many optimized libraries are readily available to make the lives of early programmers simple.
 
@@ -111,13 +102,9 @@
 a * b # multiplication
 # output:  2  8 18 32 
 a/ b # division
-<<<<<<< HEAD
 # output:  0.5 0.5 0.5 0.5 
 a %% b # modulus(returns the remainder after division) 
 # output:  1 2 3 4  
-=======
-a %% b # modulus(returns the remainder after division)
->>>>>>> 5b38e8f9
 ```
 Arrays are data structures built over vectors. Vectors are one-dimensional in nature, whereas arrays extend to multi-dimensions. The input arguments to an array are the vector of vectors and the dimension of the array. The product of the dimensions should be equal to the number of elements in all the input vectors.
 
@@ -144,11 +131,7 @@
 
 ##### Naming Indices
 
-<<<<<<< HEAD
 R lets us identify each index with a custom name. For example, let us define a vector `first_quarter` and initialize it with numbers 1,2, and 3. We represent another vector, `first_quarter_names,` with names of the first three months. 
-=======
-R lets us identify each index with a custom name. For example, let us define a vector `first_quarter` and initialize it with numbers 1,2, and 3. We represent another vector, `first_quarter_names`, with names of the first three months.
->>>>>>> 5b38e8f9
 
 Using the `names` function, we can assign unique indexes to elements of `first_quarter.` This helps in customizing the index names, which is useful in cases dealing with large amounts of data.
 
@@ -193,11 +176,7 @@
 
 If the vector's length is not a multiple of the number of rows/columns mentioned in the function, then R displays a warning and fills up the remaining spaces with the first few elements of the list.
 
-<<<<<<< HEAD
 For example: 
-=======
-For example
->>>>>>> 5b38e8f9
 
 ```r
 matrix(c(1:16), byrow=TRUE, nrow=3) # outputs a matrix of dimension 3x6. Repeats data to fill in empty values
@@ -281,12 +260,8 @@
 The final concept to be covered under matrices is the selection of elements. Matrices in R work like 2-D arrays in other programming languages. Therefore all the slicing operations stand true in R. Let us assume we have a `4X4` dimensional matrix. The first quarter is a `2X2` matrix. To get the first quarter of the matrix, we will use the following code:
 
 ```r
-<<<<<<< HEAD
 x <- matrix(1:16, byrow=TRUE, nrow=4) # matrix definition
 x # output matrix on console. The numbers 1:16 denotes the list of numbers between 
-=======
-x <- matrix(1:16, brow=TRUE, nrow=4) # matrix definition
->>>>>>> 5b38e8f9
 x[1:2,1:2] # selection operation
 ```
 The output is given as follows:
@@ -311,11 +286,7 @@
 
 For example, [Classification](https://www.section.io/engineering-education/supervised-learning-algorithms/) algorithms have discrete output variables, whereas regression algorithms have continuous output variables. We can use vectors and matrices to store continuous output variables. But in the case of categorical values, we use factors. Factors also allow us to assign priorities to the categorical features through the use of the `level` keyword.
 
-<<<<<<< HEAD
 R provides us with the function factor to deal with categorical values. Examples are the best way to understand the implementation. The example creates a vector and passes it to the `factor` keyword. The `factor` keyword creates the 3 categories with default levels. 
-=======
-R provides us with the function factor to deal with categorical values. Examples are the best way to understand the implementation.
->>>>>>> 5b38e8f9
 
 ```r
 factor_vector <- c("Big","Small","Medium") # creating a new vector 
@@ -389,11 +360,7 @@
 [4,]   13   14   15   16
 ```
 
-<<<<<<< HEAD
 We can get the elements of the list using indexes. To get the matrix, type in `new_list[3]` in the console. Note that R is a one-indexed language. All the indices begin with 1. 
-=======
-We can get the elements of the list using indexes. To get the matrix, type in `new_list[3]` in the console.
->>>>>>> 5b38e8f9
 
 Lists also allow us to name the elements. The `names` function is used for the same. It gives a name to each element in the list, `new_list.`
 
