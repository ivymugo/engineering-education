--- conflicted
+++ resolved
@@ -469,11 +469,7 @@
     ['lemons','bananas']
 ```
 
-<<<<<<< HEAD
 - **some()**. It checks if any of the data in the array meet a particular condition. For our fruits array we can check if there are some of the fruits which have eight letters. The `some()` method receives a function specifying the condition. If there are some, it shall return `true` otherwise `false`.
-=======
-- **some()**: It checks if some of the data in the array meet a particular condition. It must not be all, but some of them. For our fruits array we can check if there are some of the fruits which have eight letters. `some()` method receives a function specifying the condition. If there are some, it shall return `true` else `false`.
->>>>>>> a2d1b22a
 
 ```javascript
     let fruits = ['mangoes','lemons','bananas'];
@@ -485,12 +481,7 @@
 ```bash
     false
 ```
-<<<<<<< HEAD
 - **sort()**. This sorts the data inside an array. It receives two parameters which symbolize the data to be sorted. The function to be executed for sorting depends with the problem at hand. For example, using our fruits array we may decide to order them according to the number of letters  in ascending order using `sort()`.
-=======
-
-- **sort()**: It sorts the data of an array. It receives two parameters which symbolize the data to be sorted. The function to be executed for sorting depends with the problem at hand. For example, using our fruits array we may decide to order them according to the number of letters  in ascending order using `sort()`.
->>>>>>> a2d1b22a
 
 ```javascript
     let fruits = ['mangoes','lemons','bananas'];
@@ -503,11 +494,7 @@
     ['lemons','mangoes','bananas']
 ```
 
-<<<<<<< HEAD
 - **splice()**. It removes elements from an array, replacing their positions with other elements of the array. When calling the `splice()`, you specify the start index and the deleteCount. If you omit the deleteCount, all of the elements in the array shall be deleted. In our example, we can delete two  elements (deleteCount) starting from index 0 (start index).
-=======
-- **splice()**: It removes elements from an array, replacing in their positions other elements of the array. When calling the `splice()`, you specify the start index and the deleteCount. If you omit the deleteCount, all of the elements in the array shall be deleted. In our example, we can delete two  elements (deleteCount) starting from index 0 (start index).
->>>>>>> a2d1b22a
 
 ```javascript
     let fruits = ['mangoes','lemons','bananas'];
