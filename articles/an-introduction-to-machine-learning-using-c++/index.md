--- conflicted
+++ resolved
@@ -1,18 +1,9 @@
-<<<<<<< HEAD
-C++ is a high-level object-oriented programming language with a faster run time than most programming languages since it is closer to the machine level. Recent advancement in machine learning and other artificial intelligence-related facets has been seen to be implemented using python.Python is prefferable due to its flexibility and rich library support as well as an active community of users.
-Why am I vouching for C++ you would ask? C++ is the first language most programmers learnt while starting their journey and discarding it along the way without exploiting its full functionality doesn't sit right with me. Regardless, C++ is still being taught in most universities and colleges as a foundational programming language for computer science and other related courses.
-C++ has a faster run time as compared to other programming languages. It thus suitable for machine learning since fast and reliable feedback is essential in machine learning. C++ also has rich library support that is used in machine learning which we will get to later.
-
-### Goal
-The goal of this tutorial is to educate the user on how to implement machine learning algorithms using the C++ programming language. Since this is an introductory part we will implement the algorithms from scratch to foster understanding.This would make it much easier when we transition into using libraries to implement the algorithm.
-=======
 C++ is a high-level object-oriented programming language with a faster run time compared to most programming languages. This is because it is closer to machine language. Recent advancement in machine learning and other artificial intelligence-related facets has been seen to be implemented using python due to its flexibility and rich library support as well as an active community of users.
 Why am I vouching for C++ you would ask? C++ is the first language most programmers learnt while starting their journey and thus discarding it along the way without exploiting its full functionality doesn't sit right with me. Regardless, C++ is still being taught in most universities and colleges as a foundational programming language for computer science and other related courses.
 C++ has a faster run time as compared to other programming languages and thus suitable for machine learning since fast and reliable feedback is essential in machine learning. C++ also has rich library support that is used in machine learning which we will get to later.
 
 ### Goal
 The goal of this tutorial is to educate the user on how to implement machine learning algorithms using the C++ programming language. Since this is an introductory part, we will implement the algorithms from scratch to foster understanding. This will make it easier to start the libraries.
->>>>>>> 7e9d1e7f
 
 ### Prerequisites
 To follow along with this tutorial, you should meet the following minimum requirements.
