Variables are a way for programmers to name a value to reuse it, update it, or keep track of it. In this article, we will go through naming variables, declaring them, and initializing them. We are also going to learn about the differnet scopes of the variables to ensure that we completely understand about them.

### Prerequisites
To follow along with this tutorial, you need a web browser. You can get Google Chrome [here](https://www.google.com/chrome/)

### Accessing the JavaScript Console
We will use the JavaScript console to execute the JavaScript code in this tutorial. To open it in Google Chrome, press `Ctrl + Shift + J` on Windows and Linux and `Cmd + Option + J` on Mac OS.

### Understanding the scope of variables
Scope determines the accessibility of variables from different parts of your code.
Javascript has two types of scopes.

1. Global scope

2. Local scope

**1. Global scope**

When a variable is *globally scoped*, it means it is available from anywhere in your program. Declaring a variable outside a function or a block outside a funciton leads to it being globally scoped.

**2. Local scope**

When variables are declared within a function or a block, they are locally scoped. It means that they can only be accessed inside the function or the block they were declared in.

Local scope variables are divided into:

- Function scoped variables

- Block scoped variables

#### Function scoped variables

A function scoped variable means that the variable defined within a function is not accessible from outside the function.

#### Block scoped variables

In JavaScript, a block is denoted by curly braces. The space between the curly brackets is known as a block.
For example, the `if...else, do...while` and `for` loop statements create blocks.

When a variable is block-scoped, it means that it exists only inside the block where it was defined.

### Naming Variables In JavaScript
Before you start declaring variables, you should learn how to name them. Below are some of the rules that you should follow. Failing to follow these rules will cause an error.

- Variables should not have spaces.
- Variables should begin with an underscore, a dollar sign, or a letter.
- Variables are very case-sensitive. This means `car_TYPE` is treated as an entirely different variable than one named `car_type`
- Variables must contain only letters, numbers, underscores, or dollar signs.
- You can't use any JavaScript *reserved words* as a variable name, you can find a list of reserved words [here](https://www.w3schools.com/js/js_reserved.asp)

### Declaring variables using the keyword `var`
Variables can be declared using the `var` keyword as shown below:

```javascript
var favouriteThing;
```

Upon declaring a variable, you can assign a value to the variable such as a string or a number.

Example:

```javascript
var favouriteThing;
favouriteThing = "Icecream!";
```

Declaring and initializing a variable at the same time is also possible using the following syntax.
```javascript
var favouriteThing = "Icecream!";
```

Declaring two or more variables in a single statement is also possible.
Each declaration is separated by a comma (`,`).

Example:

```javascript
var favouriteThing = "Icecream!", bestMovie = "Code Eight";
```

The `var` keyword is used to declare a function-scoped variable and a globally-scoped variable. 

If you use `var` inside a block, the variable will not be block scoped. It will either be function scoped or globally scoped depending upon where the block is present. 

Example:

```javascript
var x = 2;

if (x === 2) {
  var x = 3;
  console.log(x); // expected output: 3
}

console.log(x); //expected output: 3
```

### Declaring variables using the keyword `let`
The main difference between keywords `var` and `let` is that variables declared using `let` are block-scoped, while `var` is function scoped.

Example:
```javascript
var a = 20;
{
  let exe = 30;
}
<<<<<<< HEAD
console.log(a) // Expected output: 20
=======
>>>>>>> 25f85b1b
console.log(exe); // Uncaught ReferenceError: exe is not defined
```
In the above example, the `exe` variable only exists inside the block, and referencing it outside the block will cause a reference error.

### Declaring variables using the keyword  `const`
The difference between the `const` and other keywords used to declare variables is that a variable declared using the keyword `const` must be initialized immediately with a value, and that value **can't be redeclared**. 

`const` keyword is used to declare block scope variables.

Example:

```javascript
const pi = 3.14;
pi = 1.5; //Uncaught TypeError: Assignment to constant variable.
```
<<<<<<< HEAD
The error: `Uncaught TypeError: Assignment to constant variable`, informs you that you can't change the value of `pi`. 
=======

The error: `SyntaxError: Identifier 'pi' has already been declared`, informs you that you can't change the value of `pi`. 
>>>>>>> 25f85b1b

Using the `const` keyword lets you declare constants that should not be changed in your code.

### Conclusion
In summary, we have learned about variables and how they are declared and used in JavaScript. We have gone through different types of variable scopes.

If you are a beginner, this may not be very clear, but you will get there with practice.<|MERGE_RESOLUTION|>--- conflicted
+++ resolved
@@ -104,13 +104,10 @@
 {
   let exe = 30;
 }
-<<<<<<< HEAD
 console.log(a) // Expected output: 20
-=======
->>>>>>> 25f85b1b
 console.log(exe); // Uncaught ReferenceError: exe is not defined
 ```
-In the above example, the `exe` variable only exists inside the block, and referencing it outside the block will cause a reference error.
+In the above example, the `exe` variable only exists inside the block, and referencing it outside the block will cause an error `Uncaught ReferenceError: exe is not defined`.
 
 ### Declaring variables using the keyword  `const`
 The difference between the `const` and other keywords used to declare variables is that a variable declared using the keyword `const` must be initialized immediately with a value, and that value **can't be redeclared**. 
@@ -123,12 +120,7 @@
 const pi = 3.14;
 pi = 1.5; //Uncaught TypeError: Assignment to constant variable.
 ```
-<<<<<<< HEAD
-The error: `Uncaught TypeError: Assignment to constant variable`, informs you that you can't change the value of `pi`. 
-=======
-
-The error: `SyntaxError: Identifier 'pi' has already been declared`, informs you that you can't change the value of `pi`. 
->>>>>>> 25f85b1b
+The error: `Uncaught TypeError: Assignment to constant variable`, informs you that you can't change the value of `pi`.
 
 Using the `const` keyword lets you declare constants that should not be changed in your code.
 
